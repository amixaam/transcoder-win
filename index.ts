--- conflicted
+++ resolved
@@ -116,27 +116,15 @@
       );
     }
 
-<<<<<<< HEAD
     let tempDir = await GenericFile.init(
       clearTags(join(TEMP_DIR, TORRENT_NAME)),
     );
-=======
-    let cleanTorrentName = sanitizeFilename(TORRENT_NAME);
-    cleanTorrentName = clearTags(cleanTorrentName);
-
-    let tempDir = new GenericFile(join(TEMP_DIR, cleanTorrentName));
->>>>>>> 875b047a
 
     if (source.fileType === "file") {
       const torrentBasename = basename(TORRENT_NAME, extname(TORRENT_NAME));
-<<<<<<< HEAD
       tempDir = await GenericFile.init(
         clearTags(join(TEMP_DIR, torrentBasename)),
       );
-=======
-      const cleanBasename = sanitizeFilename(clearTags(torrentBasename));
-      tempDir = new GenericFile(join(TEMP_DIR, cleanBasename));
->>>>>>> 875b047a
     }
 
     log(
@@ -176,63 +164,33 @@
     Bun.sleep(2000);
     await transcodeVideos(tempDir.unixPath, metadata.category);
     Bun.sleep(2000);
-    // await transferFiles(tempDir.unixPath, metadata);
+    await transferFiles(tempDir.unixPath, metadata);
 
     const newMetadata = await tempDir.getDetails();
 
     // remove temp directory and .json file
     log(`Removing ${tempDir.unixPath} and ${jsonPath}`);
-    // try {
-    //   await $`rm -rf "${tempDir.unixPath}"`;
-
-    //   const jsonFile = Bun.file(jsonPath);
-    //   if (await jsonFile.exists()) {
-    //     await $`rm "${jsonPath}"`;
-    //   } else {
-    //     log(`JSON file ${jsonPath} not found for removal`, "WARN");
-    //   }
-    // } catch (error) {
-    //   log(`Error removing directory or JSON file: ${error}`, "ERROR");
-    // }
+    try {
+       await $`rm -rf "${tempDir.unixPath}"`;
+
+       const jsonFile = Bun.file(jsonPath);
+       if (await jsonFile.exists()) {
+         await $`rm "${jsonPath}"`;
+       } else {
+         log(`JSON file ${jsonPath} not found for removal`, "WARN");
+       }
+     } catch (error) {
+       log(`Error removing directory or JSON file: ${error}`, "ERROR");
+    }
 
     log(`SCRIPT FINISHED! Completed in ${getPerformance(now)}`);
 
     // Calculate and log size Difference
     if (!originalMetadata || !newMetadata) return;
-<<<<<<< HEAD
     log(`size before: ${originalMetadata.size} MB`);
     log(`size after: ${newMetadata.size} MB`);
     log(`size difference: ${originalMetadata.size - newMetadata.size} MB`);
     log("-------------------------------------");
-=======
-    const sizeDifference = originalMetadata.size - newMetadata.size;
-    const percentChange = (
-      (sizeDifference / originalMetadata.size) *
-      100
-    ).toFixed(2);
-
-    if (sizeDifference > 0) {
-      log(
-        `Size stats: \nOriginal: ${formatMegaBytes(
-          originalMetadata.size
-        )} \nNew: ${formatMegaBytes(
-          newMetadata.size
-        )} \nSize Difference: ${formatMegaBytes(
-          sizeDifference
-        )} \nPercent Change: ${percentChange}% smaller \n`
-      );
-    } else {
-      log(
-        `Size stats: \n Original: ${formatMegaBytes(
-          originalMetadata.size
-        )} \n New: ${formatMegaBytes(
-          newMetadata.size
-        )} \n Size Difference: ${formatMegaBytes(
-          Math.abs(sizeDifference)
-        )} \n Percent Change: ${Math.abs(Number(percentChange))}% larger \n`
-      );
-    }
->>>>>>> 875b047a
 
     await releaseLock();
   } catch (error) {
