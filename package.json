{
  "name": "transcoder-win",
  "module": "index.ts",
  "type": "module",
  "private": true,
  "devDependencies": {
    "@types/bun": "^1.2.5"
  },
  "peerDependencies": {
    "typescript": "^5"
  },
<<<<<<< HEAD
  "dependencies": {
    "dayjs": "^1.11.13"
  }
=======
  "dependencies": {}
>>>>>>> 875b047a
}<|MERGE_RESOLUTION|>--- conflicted
+++ resolved
@@ -9,11 +9,7 @@
   "peerDependencies": {
     "typescript": "^5"
   },
-<<<<<<< HEAD
   "dependencies": {
     "dayjs": "^1.11.13"
   }
-=======
-  "dependencies": {}
->>>>>>> 875b047a
 }